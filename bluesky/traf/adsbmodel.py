import numpy as np
from ..tools.aero import ft
<<<<<<< HEAD
from ..tools.dynamicarrays import DynamicArrays, RegisterElementParameters

class ADSB(DynamicArrays):
=======
from ..tools.dynamicarrays import DynamicArrays

class ADSBModel(DynamicArrays):
>>>>>>> 1330bfdf
    """
    Traffic class definition    : Traffic data

    Methods:
        Traffic()            :  constructor

        create(acid,actype,aclat,aclon,achdg,acalt,acspd) : create aircraft
        delete(acid)         : delete an aircraft from traffic data
        update(sim)          : do a numerical integration step
        trafperf ()          : calculate aircraft performance parameters

    Members: see create

    Created by  : Jacco M. Hoekstra, Jerom Maas
    """

    def __init__(self, traf):

        # From here, define object arrays
<<<<<<< HEAD
        with RegisterElementParameters(self):
            # Most recent broadcast data
            self.lastupdate= np.array([])
            self.lat    = np.array([])
            self.lon    = np.array([])
            self.alt    = np.array([])
            self.trk    = np.array([])
            self.tas    = np.array([])
            self.gs     = np.array([])
            self.vs     = np.array([])
        
        self.traf = traf
        self.SetNoise(False)

    def SetNoise(self,n):
=======
        self.StartElementParameters()

        # Most recent broadcast data
        self.lastupdate= np.array([])
        self.lat    = np.array([])
        self.lon    = np.array([])
        self.alt    = np.array([])
        self.trk    = np.array([])
        self.tas    = np.array([])
        self.gs     = np.array([])
        self.vs     = np.array([])
        
        # Before here, define object arrays
        self.EndElementParameters()
        
        self.traf = traf
        self.setNoise(False)

    def setNoise(self,n):
>>>>>>> 1330bfdf
        self.transnoise = n
        self.truncated  = n
        self.transerror = [1, 100, 100 * ft]  # [degree,m,m] standard bearing, distance, altitude error
        self.trunctime  = 5 #[s]
        
<<<<<<< HEAD
    def create(self):
        self.CreateElement()
        
        self.lastupdate[-1] = -self.trunctime*np.random.rand(1)
        self.lat[-1] = self.traf.lat[-1]
        self.lon[-1] = self.traf.lon[-1]
        self.alt[-1] = self.traf.alt[-1]
        self.trk[-1] = self.traf.trk[-1]
        self.tas[-1] = self.traf.tas[-1]
        self.gs[-1]  = self.traf.gs[-1]
=======
    def create(self,lat,lon,alt,trk,spd):
        self.CreateElement()
        
        self.lastupdate[-1] = -self.trunctime*np.random.rand(1)
        self.lat[-1] = lat
        self.lon[-1] = lon
        self.alt[-1] = alt
        self.trk[-1] = trk
        self.tas[-1] = spd
        self.gs[-1]  = spd
        #self.vs[-1]  = 0 this line is not necessary, as vs is created as 0
        
>>>>>>> 1330bfdf
        
    def delete(self,idx):
        self.DeleteElement(idx)
        
    def update(self, time):
        up = np.where(self.lastupdate + self.trunctime < time)
        self.lat[up] = self.traf.lat[up]
        self.lon[up] = self.traf.lon[up]
        self.alt[up] = self.traf.alt[up]
        self.trk[up] = self.traf.trk[up]
        self.tas[up] = self.traf.tas[up]
        self.gs[up]  = self.traf.gs[up]
        self.vs[up]  = self.traf.vs[up]
<<<<<<< HEAD
        self.lastupdate[up]=self.lastupdate[up]+self.trunctime
=======
        self.lastupdate[up]=self.lastupdate[up]+self.trunctime

>>>>>>> 1330bfdf
<|MERGE_RESOLUTION|>--- conflicted
+++ resolved
@@ -1,116 +1,68 @@
-import numpy as np
-from ..tools.aero import ft
-<<<<<<< HEAD
-from ..tools.dynamicarrays import DynamicArrays, RegisterElementParameters
-
-class ADSB(DynamicArrays):
-=======
-from ..tools.dynamicarrays import DynamicArrays
-
-class ADSBModel(DynamicArrays):
->>>>>>> 1330bfdf
-    """
-    Traffic class definition    : Traffic data
-
-    Methods:
-        Traffic()            :  constructor
-
-        create(acid,actype,aclat,aclon,achdg,acalt,acspd) : create aircraft
-        delete(acid)         : delete an aircraft from traffic data
-        update(sim)          : do a numerical integration step
-        trafperf ()          : calculate aircraft performance parameters
-
-    Members: see create
-
-    Created by  : Jacco M. Hoekstra, Jerom Maas
-    """
-
-    def __init__(self, traf):
-
-        # From here, define object arrays
-<<<<<<< HEAD
-        with RegisterElementParameters(self):
-            # Most recent broadcast data
-            self.lastupdate= np.array([])
-            self.lat    = np.array([])
-            self.lon    = np.array([])
-            self.alt    = np.array([])
-            self.trk    = np.array([])
-            self.tas    = np.array([])
-            self.gs     = np.array([])
-            self.vs     = np.array([])
-        
-        self.traf = traf
-        self.SetNoise(False)
-
-    def SetNoise(self,n):
-=======
-        self.StartElementParameters()
-
-        # Most recent broadcast data
-        self.lastupdate= np.array([])
-        self.lat    = np.array([])
-        self.lon    = np.array([])
-        self.alt    = np.array([])
-        self.trk    = np.array([])
-        self.tas    = np.array([])
-        self.gs     = np.array([])
-        self.vs     = np.array([])
-        
-        # Before here, define object arrays
-        self.EndElementParameters()
-        
-        self.traf = traf
-        self.setNoise(False)
-
-    def setNoise(self,n):
->>>>>>> 1330bfdf
-        self.transnoise = n
-        self.truncated  = n
-        self.transerror = [1, 100, 100 * ft]  # [degree,m,m] standard bearing, distance, altitude error
-        self.trunctime  = 5 #[s]
-        
-<<<<<<< HEAD
-    def create(self):
-        self.CreateElement()
-        
-        self.lastupdate[-1] = -self.trunctime*np.random.rand(1)
-        self.lat[-1] = self.traf.lat[-1]
-        self.lon[-1] = self.traf.lon[-1]
-        self.alt[-1] = self.traf.alt[-1]
-        self.trk[-1] = self.traf.trk[-1]
-        self.tas[-1] = self.traf.tas[-1]
-        self.gs[-1]  = self.traf.gs[-1]
-=======
-    def create(self,lat,lon,alt,trk,spd):
-        self.CreateElement()
-        
-        self.lastupdate[-1] = -self.trunctime*np.random.rand(1)
-        self.lat[-1] = lat
-        self.lon[-1] = lon
-        self.alt[-1] = alt
-        self.trk[-1] = trk
-        self.tas[-1] = spd
-        self.gs[-1]  = spd
-        #self.vs[-1]  = 0 this line is not necessary, as vs is created as 0
-        
->>>>>>> 1330bfdf
-        
-    def delete(self,idx):
-        self.DeleteElement(idx)
-        
-    def update(self, time):
-        up = np.where(self.lastupdate + self.trunctime < time)
-        self.lat[up] = self.traf.lat[up]
-        self.lon[up] = self.traf.lon[up]
-        self.alt[up] = self.traf.alt[up]
-        self.trk[up] = self.traf.trk[up]
-        self.tas[up] = self.traf.tas[up]
-        self.gs[up]  = self.traf.gs[up]
-        self.vs[up]  = self.traf.vs[up]
-<<<<<<< HEAD
-        self.lastupdate[up]=self.lastupdate[up]+self.trunctime
-=======
-        self.lastupdate[up]=self.lastupdate[up]+self.trunctime
-
->>>>>>> 1330bfdf
+import numpy as np
+from ..tools.aero import ft
+from ..tools.dynamicarrays import DynamicArrays, RegisterElementParameters
+
+class ADSB(DynamicArrays):
+    """
+    Traffic class definition    : Traffic data
+
+    Methods:
+        Traffic()            :  constructor
+
+        create(acid,actype,aclat,aclon,achdg,acalt,acspd) : create aircraft
+        delete(acid)         : delete an aircraft from traffic data
+        update(sim)          : do a numerical integration step
+        trafperf ()          : calculate aircraft performance parameters
+
+    Members: see create
+
+    Created by  : Jacco M. Hoekstra, Jerom Maas
+    """
+
+    def __init__(self, traf):
+
+        # From here, define object arrays
+        with RegisterElementParameters(self):
+            # Most recent broadcast data
+            self.lastupdate= np.array([])
+            self.lat    = np.array([])
+            self.lon    = np.array([])
+            self.alt    = np.array([])
+            self.trk    = np.array([])
+            self.tas    = np.array([])
+            self.gs     = np.array([])
+            self.vs     = np.array([])
+        
+        self.traf = traf
+        self.SetNoise(False)
+
+    def SetNoise(self,n):
+        self.transnoise = n
+        self.truncated  = n
+        self.transerror = [1, 100, 100 * ft]  # [degree,m,m] standard bearing, distance, altitude error
+        self.trunctime  = 5 #[s]
+        
+    def create(self):
+        self.CreateElement()
+        
+        self.lastupdate[-1] = -self.trunctime*np.random.rand(1)
+        self.lat[-1] = self.traf.lat[-1]
+        self.lon[-1] = self.traf.lon[-1]
+        self.alt[-1] = self.traf.alt[-1]
+        self.trk[-1] = self.traf.trk[-1]
+        self.tas[-1] = self.traf.tas[-1]
+        self.gs[-1]  = self.traf.gs[-1]
+        
+    def delete(self,idx):
+        self.DeleteElement(idx)
+        
+    def update(self, time):
+        up = np.where(self.lastupdate + self.trunctime < time)
+        self.lat[up] = self.traf.lat[up]
+        self.lon[up] = self.traf.lon[up]
+        self.alt[up] = self.traf.alt[up]
+        self.trk[up] = self.traf.trk[up]
+        self.tas[up] = self.traf.tas[up]
+        self.gs[up]  = self.traf.gs[up]
+        self.vs[up]  = self.traf.vs[up]
+        self.lastupdate[up]=self.lastupdate[up]+self.trunctime