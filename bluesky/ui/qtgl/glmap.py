--- conflicted
+++ resolved
@@ -76,11 +76,8 @@
         # Map and coastlines: don't wrap around in the shader
         self.shaderset.enable_wrap(False)
 
-<<<<<<< HEAD
         if self.show_map and not skipmap:
-=======
-        if actdata.show_map and not skipmap:
->>>>>>> 849d76fd
+
             self.map.draw()
         
         # Skip coastlines if set to disabled
