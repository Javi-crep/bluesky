''' BlueSky base stack commands. '''
import webbrowser
from pathlib import Path

import bluesky as bs
from bluesky import settings
from bluesky.core import select_implementation, simtime, varexplorer as ve
from bluesky.tools import geo, aero, areafilter, plotter
from bluesky.tools.calculator import calculator
from bluesky.stack.cmdparser import append_commands


def initbasecmds():
    ''' Initialise BlueSky base stack commands. '''
    # Command dictionary with command as key, gives a list with:
    #
    #         command: [ helptext ,
    #                    arglist ,
    #                    function to call,
    #                    description in one line ]
    #
    # Regarding the arglist:
    #    - Separate aruments with a comma ","
    #    - Enclose optional arguments with "[" and "]"
    #    - Separate different argument type variants in one argument with "/"
    #    - Repeat last one using "..." ,    (see e.g. WIND or POLY)
    #
    # Argtypes = syntax parsing (see below in this module for parsing):
    #
    #   acid      = aircraft id (text => index)
    #   alt       = altitude (FL250, 25000  ft+. meters)
    #   spd       = CAS or Mach (when <1)   => m/s
    #   hdg       = heading in degrees, True or Magnetic
    #
    #   float     = plain float
    #   int       = integer
    #   txt       = text will be converted to upper case
    #               (for keywords, navaids, flags, waypoints,acid etc)
    #   word      = single, case sensitive word
    #   string    = case sensitive string
    #   on/off    = text => boolean
    #
    #   latlon    = converts acid, wpt, airport etc => lat,lon (deg) so 2 args!
    #   wpt       = converts postext or lat,lon into a text string,
    #               to be used as named waypoint
    #   wpinroute = text string with name of waypoint in route
    #   pandir    = text with LEFT, RIGHT, UP/ABOVE or DOWN
    #
    # Below this dictionary also a dictionary of synonym commands is given
    #
    # --------------------------------------------------------------------
    cmddict = {
        "ADDNODES": [
            "ADDNODES number",
            "int",
            bs.net.addnodes,
            "Add a simulation instance/node",
        ],
        "AIRWAY": [
            "AIRWAY wp/airway",
            "txt",
            bs.traf.airwaycmd,
            "Get info on airway or connections of a waypoint",
        ],
        "ATALT": [
            "acid ATALT alt cmd ",
            "acid,alt,string",
            bs.traf.cond.ataltcmd,
            "When a/c at given altitude , execute a command cmd",
        ],
        "ATDIST": [
            "acid ATDIST pos dist cmd ",
            "acid,latlon,float,string",
            bs.traf.cond.atdistcmd,
            "When a/c passing this distance[nm] to position, execute the command cmd",
        ],
        "ATSPD": [
            "acid ATSPD spd cmd ",
            "acid,spd,string",
            bs.traf.cond.atspdcmd,
            "When a/c reaches given speed, execute a command cmd",
        ],
        "BANK": [
            "BANK acid bankangle[deg]",
            "acid,[float]",
            bs.traf.setbanklim,
            "Set or show bank limit for this vehicle",
        ],
        "BATCH": [
            "BATCH filename",
            "string",
            bs.sim.batch,
            "Start a scenario file as batch simulation",
        ],
        "BLUESKY": ["BLUESKY", "", singbluesky, "Sing"],
        "BENCHMARK": [
            "BENCHMARK [scenfile,time]",
            "[string,time]",
            bs.sim.benchmark,
            "Run benchmark",
        ],
        "BOX": [
            "BOX name,lat,lon,lat,lon,[top,bottom]",
            "txt,latlon,latlon,[alt,alt]",
            lambda name, *coords: areafilter.defineArea(
                name, "BOX", coords[:4], *coords[4:]
            ),
            "Define a box-shaped area",
        ],
        "CALC": [
            "CALC expression",
            "string",
            calculator,
            "Simple in-line math calculator, evaluates expression",
        ],
        "CASMACHTHR": [
            "CASMACHTHR threshold",
            "float",
            aero.casmachthr,
            """Set a threshold below which speeds should be considered as Mach numbers
               in CRE(ATE), ADDWPT, and SPD commands. Set to zero if speeds should
               never be considered as Mach number(e.g., when simulating drones)."""
        ],
        "CD": [
            "CD [path]",
            "[word]",
            setscenpath,
            "Change to a different scenario folder",
        ],
        "CIRCLE": [
            "CIRCLE name,lat,lon,radius,[top,bottom]",
            "txt,latlon,float,[alt,alt]",
            lambda name, *coords: areafilter.defineArea(
                name, "CIRCLE", coords[:3], *coords[3:]
            ),
            "Define a circle-shaped area",
        ],
        "CLRCRECMD": [
            "CLRCRECMD",
            "",
            bs.traf.clrcrecmd,
            "CLRCRECMD will clear CRECMD list of commands a/c creation",
        ],
<<<<<<< HEAD
=======
        "COLOUR": [
            "COLOUR name,colour (named colour or r,g,b)",
            "txt,colour",
            bs.scr.colour,
            "Set a custom colour for an aircraft or shape",
>>>>>>> 8ca39b7b

        "CRE": [
            "CRE acid,type,lat,lon,hdg,alt,spd",
            "txt,txt,latlon,[hdg,alt,spd]",
            bs.traf.cre,
            "Create an aircraft",
        ],
        "CRECMD": [
            "CRECMD cmdline (to be added after a/c id )",
            "string",
            bs.traf.crecmd,
            "Add a command for each aircraft to be issued after creation of aircraft",
        ],
        "CRECONFS": [
            "CRECONFS id, type, targetid, dpsi, cpa, tlos_hor, dH, tlos_ver, spd",
            "txt,txt,acid,hdg,float,time,[alt,time,spd]",
            bs.traf.creconfs,
            "Create an aircraft that is in conflict with 'targetid'",
        ],
        "DATE": [
            "DATE [day,month,year,HH:MM:SS.hh]",
            "[int,int,int,txt]",
            bs.sim.setutc,
            "Set simulation date",
        ],
        "DEFWPT": [
            "DEFWPT wpname,lat,lon,[FIX/VOR/DME/NDB]",
            "txt,latlon,[txt]",
            bs.navdb.defwpt,
            "Define a waypoint only for this scenario/run",
        ],
        "DEL": [
            "DEL acid/ALL/WIND/shape",
            "acid/txt,...",
            lambda *a: bs.traf.wind.clear()
            if isinstance(a[0], str) and a[0] == "WIND"
            else areafilter.deleteArea(a[0])
            if isinstance(a[0], str)
            else bs.traf.groups.delgroup(a[0])
            if hasattr(a[0], "groupname")
            else bs.traf.delete(a),
            "Delete command (aircraft, wind, area)",
        ],

        "DIST": [
            "DIST lat0, lon0, lat1, lon1",
            "latlon,latlon",
            distcalc,
            "Distance and direction calculation between two positions",
        ],
        "DOC": [
            "DOC [command]",
            "[txt]",
            bs.scr.show_cmd_doc,
            "Show extended help window for given command, or the main documentation page if no command is given.",
        ],
        "DT": [
            "DT [dt] OR [target,dt]",
            "[float/txt,float]",
            lambda *args: simtime.setdt(*reversed(args)),
            "Set simulation time step",
        ],
        "DTMULT": [
            "DTMULT multiplier",
            "float",
            bs.sim.set_dtmult,
            "Sel multiplication factor for fast-time simulation",
        ],
        "ECHO": [
            "ECHO txt",
            "string",
            bs.scr.echo,
            "Show a text in command window for user to read",
        ],
        "FF": [
            "FF [timeinsec]",
            "[time]",
            bs.sim.fastforward,
            "Fast forward the simulation",
        ],

        "FIXDT": [
            "FIXDT ON/OFF [tend]",
            "onoff,[time]",
            lambda flag, *args: bs.sim.ff(*args) if flag else bs.op(),
            "Legacy function for TMX compatibility",
        ],

        "GROUP": [
            "GROUP [grname, (areaname OR acid,...) ]",
            "[txt,acid/txt,...]",
            bs.traf.groups.group,
            "Add aircraft to a group. OR all aircraft in given area.\n"
            + "Returns list of groups when no argument is passed.\n"
            + "Returns list of aircraft in group when only a groupname is passed.\n"
            + "A group is created when a group with the given name doesn't exist yet.",
        ],
        "HOLD": ["HOLD", "", bs.sim.hold, "Pause(hold) simulation"],
        "IMPLEMENTATION": [
            "IMPLEMENTATION [base, implementation]",
            "[txt,txt]",
            select_implementation,
            "Select an alternate implementation for a Bluesky base class"
        ],
        "INSEDIT": [
            "INSEDIT txt",
            "string",
            bs.scr.cmdline,
            "Insert text op edit line in command window",
        ],
        "LEGEND": [
            "LEGEND label1, ..., labeln",
            "word,...",
            lambda *labels: plotter.legend(labels),
            "Add a legend to the last created plot",
        ],
        "LINE": [
            "LINE name,lat,lon,lat,lon",
            "txt,latlon,latlon",
            lambda name, *coords: areafilter.defineArea(name, "LINE", coords),
            "Draw a line on the radar screen",
        ],
        "LSVAR": [
            "LSVAR path.to.variable",
            "[word]",
            ve.lsvar,
            "Inspect any variable in a bluesky simulation",
        ],
        "MAGVAR": [
            "MAGVAR lat,lon",
            "lat,lon",
            bs.tools.geo.magdeccmd,
            "Show magnetic variation/declination at position",
        ],
        "MCRE": [
            "MCRE n, [type/*, alt/*, spd/*, dest/*]",
            "int,[txt,alt,spd,txt]",
            bs.traf.mcre,
            "Multiple random create of n aircraft in current view",
        ],
        "MOVE": [
            "MOVE acid,lat,lon,[alt,hdg,spd,vspd]",
            "acid,latlon,[alt,hdg,spd,vspd]",
            bs.traf.move,
            "Move an aircraft to a new position",
        ],
        "NOISE": [
            "NOISE [ON/OFF]",
            "[onoff]",
            bs.traf.setnoise,
            "Turbulence/noise switch",
        ],
        "OP": [
            "OP",
            "",
            bs.sim.op,
            "Start/Run simulation or continue after hold"
        ],
        "PAN": [
            "PAN latlon/acid/airport/waypoint/LEFT/RIGHT/ABOVE/DOWN",
            "pandir/latlon",
            bs.scr.pan,
            "Pan screen (move view) to a waypoint, direction or aircraft",
        ],
        "PLOT": [
            "PLOT [x], y [,dt,colour,figure]",
            "[word,word,float,txt,int]",
            plotter.plot,
            "Create a graph of variables x versus y.",
        ],
        "POLY": [
            "POLY name,[lat,lon,lat,lon, ...]",
            "txt,[latlon,...]",
            lambda name, *coords: areafilter.defineArea(name, "POLY", coords),
            "Define a polygon-shaped area",
        ],
        "POLYALT": [
            "POLYALT name,top,bottom,lat,lon,lat,lon, ...",
            "txt,alt,alt,latlon,...",
            lambda name, top, bottom, *coords: areafilter.defineArea(
                name, "POLYALT", coords, top, bottom
            ),
            "Define a polygon-shaped area in 3D: between two altitudes",
        ],
        "POLYLINE": [
            "POLYLINE name,lat,lon,lat,lon,...",
            "txt,latlon,...",
            lambda name, *coords: areafilter.defineArea(name, "LINE", coords),
            "Draw a multi-segment line on the radar screen",
        ],
        "POS": [
            "POS acid/waypoint",
            "acid/wpt",
            bs.traf.poscommand,
            "Get info on aircraft, airport or waypoint",
        ],
        "REALTIME": [
            "REALTIME [ON/OFF]",
            "[bool]",
            bs.sim.realtime,
            "En-/disable realtime running allowing a variable timestep."],
        "RESET": ["RESET", "", bs.sim.reset, "Reset simulation"],
        "SEED": [
            "SEED value",
            "int",
            bs.sim.setseed,
            "Set seed for all functions using a randomizer (e.g.mcre,noise)",
        ],
        "THR": [
            "THR acid, IDLE/0.0/throttlesetting/1.0/AUTO(default)",
            "acid[,txt]",
            bs.traf.setthrottle,
            "Set throttle or autotothrottle(default)",
        ],
        "TIME": [
            "TIME RUN(default) / HH:MM:SS.hh / REAL / UTC ",
            "[txt]",
            bs.sim.setutc,
            "Set simulated clock time",
        ],
        "TRAIL": [
            "TRAIL ON/OFF, [dt] OR TRAIL acid colour",
            "[acid/bool],[float/txt]",
            bs.traf.trails.setTrails,
            "Toggle aircraft trails on/off",
        ],
        "UNGROUP": [
            "UNGROUP grname, acid",
            "txt,acid,...",
            bs.traf.groups.ungroup,
            "Remove aircraft from a group",
        ],

        "ZOOM": [
            "ZOOM IN/OUT or factor",
            "float/txt",
            lambda a: bs.scr.zoom(1.4142135623730951)
            if a == "IN"
            else bs.scr.zoom(0.7071067811865475)
            if a == "OUT"
            else bs.scr.zoom(a, True),
            "Zoom display in/out, you can also use +++ or -----",
        ],
    }

    #
    # Command synonym dictionary definea equivalent commands globally in stack
    #
    # Actual command definitions: see dictionary in def init(...) below
    #
    synonyms = {
        "ADDAIRWAY": "ADDAWY",
        "AWY": "POS",
        "AIRPORT": "POS",
        "AIRWAYS": "AIRWAY",
        "BANKLIM": "BANK",
        "CHDIR": "CD",
        "COL": "COLOUR",
        "COLOR": "COLOUR",
        "CONTINUE": "OP",
        "CREATE": "CRE",
        "DEBUG": "CALC",
        "DELETE": "DEL",
        "DISP": "SWRAD",
        "FWD": "FF",
        "IMPL": "IMPLEMENTATION",
        "IMPLEMENT": "IMPLEMENTATION",
        "LINES": "POLYLINE",
        "MAGDEC": "MAGVAR",
        "MAGDECL":"MAGVAR",
        "PAUSE": "HOLD",
        "POLYGON": "POLY",
        "POLYLINES": "POLYLINE",
        "PRINT": "ECHO",
        "RT": "REALTIME",
        "RTF": "DTMULT",
        "RUN": "OP",
        "RUNWAYS": "POS",
        "SAVE": "SAVEIC",
        "START": "OP",
        "TRAILS": "TRAIL",
        "VAR": "MAGVAR"
    }

    append_commands(cmddict, synonyms)


def singbluesky():
    webbrowser.open_new("https://youtu.be/aQUlA8Hcv4s")
    return True


def distcalc(lat0, lon0, lat1, lon1):
    try:
        qdr, dist = geo.qdrdist(lat0, lon0, lat1, lon1)
        return True, "QDR = %.2f deg, Dist = %.3f nm" % (qdr % 360.0, dist)
    except:
        return False, "Error in dist calculation."


def setscenpath(newpath):

    if not newpath:
        return False, "Needs an absolute or relative path"

    newpath = Path(newpath)
    # If this is a relative path we need to prefix scenario folder
    if not newpath.is_absolute():
        newpath = bs.resource(settings.scenario_path) / newpath

    if not newpath.is_dir():
        return False, "Error: cannot find path: " + newpath

    # Change path
    settings.scenario_path = newpath

    return True<|MERGE_RESOLUTION|>--- conflicted
+++ resolved
@@ -141,14 +141,6 @@
             bs.traf.clrcrecmd,
             "CLRCRECMD will clear CRECMD list of commands a/c creation",
         ],
-<<<<<<< HEAD
-=======
-        "COLOUR": [
-            "COLOUR name,colour (named colour or r,g,b)",
-            "txt,colour",
-            bs.scr.colour,
-            "Set a custom colour for an aircraft or shape",
->>>>>>> 8ca39b7b
 
         "CRE": [
             "CRE acid,type,lat,lon,hdg,alt,spd",
