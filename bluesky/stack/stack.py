--- conflicted
+++ resolved
@@ -128,13 +128,8 @@
         ],
         "DEST": [
             "DEST acid, latlon/airport",
-<<<<<<< HEAD
             "acid,wpt/pos",
             lambda idx, *args: traf.fms.setDestOrig("DEST", idx, *args)
-=======
-            "acid,wpt",
-            lambda idx, *args: traf.setDestOrig("DEST", idx, *args)
->>>>>>> 1330bfdf
         ],
         "DIRECT": [
             "DIRECT acid wpname",
